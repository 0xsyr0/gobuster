--- conflicted
+++ resolved
@@ -51,32 +51,29 @@
 // Contains State that are read in from the command
 // line when the program is invoked.
 type State struct {
-	Threads        int
-	Wordlist       string
-	Url            string
+	Client         *http.Client
 	Cookies        string
-<<<<<<< HEAD
-	UserAgent      string
-=======
-	Username       string
-	Password       string
->>>>>>> 8ea98b58
+	Expanded       bool
 	Extensions     []string
-	StatusCodes    IntSet
-	Verbose        bool
-	UseSlash       bool
 	FollowRedirect bool
 	IncludeLength  bool
-	ShowIPs        bool
-	Quiet          bool
+	Mode           string
 	NoStatus       bool
-	Expanded       bool
-	Mode           string
-	ProxyUrl       *url.URL
-	Setup          SetupFunc
+	Password       string
 	Printer        PrintResultFunc
 	Processor      ProcessorFunc
-	Client         *http.Client
+	ProxyUrl       *url.URL
+	Quiet          bool
+	Setup          SetupFunc
+	ShowIPs        bool
+	StatusCodes    IntSet
+	Threads        int
+	Url            string
+	UseSlash       bool
+	UserAgent      string
+	Username       string
+	Verbose        bool
+	Wordlist       string
 }
 
 type RedirectHandler struct {
@@ -122,13 +119,12 @@
 		req.Header.Set("Cookie", cookie)
 	}
 
-<<<<<<< HEAD
 	if s.UserAgent != "" {
 		req.Header.Set("User-Agent", s.UserAgent)
-=======
+	}
+
 	if s.Username != "" {
 		req.SetBasicAuth(s.Username, s.Password)
->>>>>>> 8ea98b58
 	}
 
 	resp, err := s.Client.Do(req)
@@ -566,13 +562,12 @@
 				fmt.Printf("[+] Cookies      : %s\n", state.Cookies)
 			}
 
-<<<<<<< HEAD
 			if state.UserAgent != "" {
 				fmt.Printf("[+] User-Agent   : %s\n", state.UserAgent)
-=======
+			}
+
 			if state.Username != "" {
 				fmt.Printf("[+] Auth User    : %s\n", state.Username)
->>>>>>> 8ea98b58
 			}
 
 			if len(state.Extensions) > 0 {
