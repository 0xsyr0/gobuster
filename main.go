package main

//----------------------------------------------------
// Gobuster -- by OJ Reeves
//
// A crap attempt at building something that resembles
// dirbuster or dirb using Go. The goal was to build
// a tool that would help learn Go and to actually do
// something useful. The idea of having this compile
// to native code is also appealing.
//
// Run: gobuster -h
//
// Please see THANKS file for contributors.
// Please see LICENSE file for license details.
//
//----------------------------------------------------

import (
	"bufio"
	"crypto/tls"
	"flag"
	"fmt"
	"github.com/satori/go.uuid"
	"golang.org/x/crypto/ssh/terminal"
	"io/ioutil"
	"net"
	"net/http"
	"net/url"
	"os"
	"os/signal"
	"regexp"
	"strconv"
	"strings"
	"sync"
	"syscall"
	"unicode/utf8"
)

// A single result which comes from an individual web
// request.
type Result struct {
	Entity string
	Status int
	Extra  string
	Size   *int64
}

type PrintResultFunc func(s *State, r *Result)
type ProcessorFunc func(s *State, entity string, resultChan chan<- Result)
type SetupFunc func(s *State) bool

// Shim type for "set" containing ints
type IntSet struct {
	set map[int]bool
}

// Shim type for "set" containing strings
type StringSet struct {
	set map[string]bool
}

// Contains State that are read in from the command
// line when the program is invoked.
type State struct {
	Client         *http.Client
	Cookies        string
	Expanded       bool
	Extensions     []string
	FollowRedirect bool
	IncludeLength  bool
	Mode           string
	NoStatus       bool
	Password       string
	Printer        PrintResultFunc
	Processor      ProcessorFunc
	ProxyUrl       *url.URL
	Quiet          bool
	Setup          SetupFunc
	ShowIPs        bool
	StatusCodes    IntSet
	Threads        int
	Url            string
	UseSlash       bool
	UserAgent      string
	Username       string
	Verbose        bool
	Wordlist       string
	IsWildcard     bool
	WildcardForced bool
	WildcardIps    StringSet
	SignalChan     chan os.Signal
	Terminate      bool
	StdIn          bool
	InsecureSSL    bool
}

type RedirectHandler struct {
	Transport http.RoundTripper
	State     *State
}

type RedirectError struct {
	StatusCode int
}

// Add an element to a set
func (set *StringSet) Add(s string) bool {
	_, found := set.set[s]
	set.set[s] = true
	return !found
}

// Add a list of elements to a set
func (set *StringSet) AddRange(ss []string) {
	for _, s := range ss {
		set.set[s] = true
	}
}

// Test if an element is in a set
func (set *StringSet) Contains(s string) bool {
	_, found := set.set[s]
	return found
}

// Check if any of the elements exist
func (set *StringSet) ContainsAny(ss []string) bool {
	for _, s := range ss {
		if set.set[s] {
			return true
		}
	}
	return false
}

// Stringify the set
func (set *StringSet) Stringify() string {
	values := []string{}
	for s, _ := range set.set {
		values = append(values, s)
	}
	return strings.Join(values, ",")
}

// Add an element to a set
func (set *IntSet) Add(i int) bool {
	_, found := set.set[i]
	set.set[i] = true
	return !found
}

// Test if an element is in a set
func (set *IntSet) Contains(i int) bool {
	_, found := set.set[i]
	return found
}

// Stringify the set
func (set *IntSet) Stringify() string {
	values := []string{}
	for s, _ := range set.set {
		values = append(values, strconv.Itoa(s))
	}
	return strings.Join(values, ",")
}

// Make a request to the given URL.
func MakeRequest(s *State, fullUrl, cookie string) (*int, *int64) {
	req, err := http.NewRequest("GET", fullUrl, nil)

	if err != nil {
		return nil, nil
	}

	if cookie != "" {
		req.Header.Set("Cookie", cookie)
	}

	if s.UserAgent != "" {
		req.Header.Set("User-Agent", s.UserAgent)
	}

	if s.Username != "" {
		req.SetBasicAuth(s.Username, s.Password)
	}

	resp, err := s.Client.Do(req)

	if err != nil {
		if ue, ok := err.(*url.Error); ok {

			if strings.HasPrefix(ue.Err.Error(), "x509") {
				fmt.Println("[-] Invalid certificate")
			}

			if re, ok := ue.Err.(*RedirectError); ok {
				return &re.StatusCode, nil
			}
		}
		return nil, nil
	}

	defer resp.Body.Close()

	var length *int64 = nil

	if s.IncludeLength {
		length = new(int64)
		if resp.ContentLength <= 0 {
			body, err := ioutil.ReadAll(resp.Body)
			if err == nil {
				*length = int64(utf8.RuneCountInString(string(body)))
			}
		} else {
			*length = resp.ContentLength
		}
	}

	return &resp.StatusCode, length
}

// Small helper to combine URL with URI then make a
// request to the generated location.
func GoGet(s *State, url, uri, cookie string) (*int, *int64) {
	return MakeRequest(s, url+uri, cookie)
}

// Parse all the command line options into a settings
// instance for future use.
func ParseCmdLine() *State {
	var extensions string
	var codes string
	var proxy string
	valid := true

	s := State{
		StatusCodes: IntSet{set: map[int]bool{}},
		WildcardIps: StringSet{set: map[string]bool{}},
		IsWildcard:  false,
		StdIn:       false,
	}

	// Set up the variables we're interested in parsing.
	flag.IntVar(&s.Threads, "t", 10, "Number of concurrent threads")
	flag.StringVar(&s.Mode, "m", "dir", "Directory/File mode (dir) or DNS mode (dns)")
	flag.StringVar(&s.Wordlist, "w", "", "Path to the wordlist")
	flag.StringVar(&codes, "s", "200,204,301,302,307", "Positive status codes (dir mode only)")
	flag.StringVar(&s.Url, "u", "", "The target URL or Domain")
	flag.StringVar(&s.Cookies, "c", "", "Cookies to use for the requests (dir mode only)")
	flag.StringVar(&s.Username, "U", "", "Username for Basic Auth (dir mode only)")
	flag.StringVar(&s.Password, "P", "", "Password for Basic Auth (dir mode only)")
	flag.StringVar(&extensions, "x", "", "File extension(s) to search for (dir mode only)")
	flag.StringVar(&s.UserAgent, "a", "", "Set the User-Agent string (dir mode only)")
	flag.StringVar(&proxy, "p", "", "Proxy to use for requests [http(s)://host:port] (dir mode only)")
	flag.BoolVar(&s.Verbose, "v", false, "Verbose output (errors)")
	flag.BoolVar(&s.ShowIPs, "i", false, "Show IP addresses (dns mode only)")
	flag.BoolVar(&s.FollowRedirect, "r", false, "Follow redirects")
	flag.BoolVar(&s.Quiet, "q", false, "Don't print the banner and other noise")
	flag.BoolVar(&s.Expanded, "e", false, "Expanded mode, print full URLs")
	flag.BoolVar(&s.NoStatus, "n", false, "Don't print status codes")
	flag.BoolVar(&s.IncludeLength, "l", false, "Include the length of the body in the output (dir mode only)")
	flag.BoolVar(&s.UseSlash, "f", false, "Append a forward-slash to each directory request (dir mode only)")
<<<<<<< HEAD
	flag.BoolVar(&s.WildcardForced, "fw", false, "Force continued operation when wildcard found (dns mode only)")
	flag.BoolVar(&s.InsecureSSL, "k", false, "Skip SSL certificate verification")
=======
	flag.BoolVar(&s.WildcardForced, "fw", false, "Force continued operation when wildcard found")
>>>>>>> e92eb981

	flag.Parse()

	Banner(&s)

	switch strings.ToLower(s.Mode) {
	case "dir":
		s.Printer = PrintDirResult
		s.Processor = ProcessDirEntry
		s.Setup = SetupDir
	case "dns":
		s.Printer = PrintDnsResult
		s.Processor = ProcessDnsEntry
		s.Setup = SetupDns
	default:
		fmt.Println("[!] Mode (-m): Invalid value:", s.Mode)
		valid = false
	}

	if s.Threads < 0 {
		fmt.Println("[!] Threads (-t): Invalid value:", s.Threads)
		valid = false
	}

	stdin, err := os.Stdin.Stat()
	if err != nil {
		fmt.Println("[!] Unable to stat stdin, falling back to wordlist file.")
	} else if (stdin.Mode()&os.ModeCharDevice) == 0 && stdin.Size() > 0 {
		s.StdIn = true
	}

	if !s.StdIn {
		if s.Wordlist == "" {
			fmt.Println("[!] WordList (-w): Must be specified")
			valid = false
		} else if _, err := os.Stat(s.Wordlist); os.IsNotExist(err) {
			fmt.Println("[!] Wordlist (-w): File does not exist:", s.Wordlist)
			valid = false
		}
	} else if s.Wordlist != "" {
		fmt.Println("[!] Wordlist (-w) specified with pipe from stdin. Can't have both!")
		valid = false
	}

	if s.Url == "" {
		fmt.Println("[!] Url/Domain (-u): Must be specified")
		valid = false
	}

	if s.Mode == "dir" {
		if strings.HasSuffix(s.Url, "/") == false {
			s.Url = s.Url + "/"
		}

		if strings.HasPrefix(s.Url, "http") == false {
			// check to see if a port was specified
			re := regexp.MustCompile(`^[^/]+:(\d+)`)
			match := re.FindStringSubmatch(s.Url)

			if len(match) < 2 {
				// no port, default to http on 80
				s.Url = "http://" + s.Url
			} else {
				port, err := strconv.Atoi(match[1])
				if err != nil || (port != 80 && port != 443) {
					fmt.Println("[!] Url/Domain (-u): Scheme not specified.")
					valid = false
				} else if port == 80 {
					s.Url = "http://" + s.Url
				} else {
					s.Url = "https://" + s.Url
				}
			}
		}

		// extensions are comma separated
		if extensions != "" {
			s.Extensions = strings.Split(extensions, ",")
			for i := range s.Extensions {
				if s.Extensions[i][0] != '.' {
					s.Extensions[i] = "." + s.Extensions[i]
				}
			}
		}

		// status codes are comma separated
		if codes != "" {
			for _, c := range strings.Split(codes, ",") {
				i, err := strconv.Atoi(c)
				if err != nil {
					fmt.Println("[!] Invalid status code given: ", c)
					valid = false
				} else {
					s.StatusCodes.Add(i)
				}
			}
		}

		// prompt for password if needed
		if valid && s.Username != "" && s.Password == "" {
			fmt.Printf("[?] Auth Password: ")
			passBytes, err := terminal.ReadPassword(int(syscall.Stdin))

			// print a newline to simulate the newline that was entered
			// this means that formatting/printing after doesn't look bad.
			fmt.Println("")

			if err == nil {
				s.Password = string(passBytes)
			} else {
				fmt.Println("[!] Auth username given but reading of password failed")
				valid = false
			}
		}

		if valid {
			var proxyUrlFunc func(*http.Request) (*url.URL, error)
			proxyUrlFunc = http.ProxyFromEnvironment

			if proxy != "" {
				proxyUrl, err := url.Parse(proxy)
				if err != nil {
					panic("[!] Proxy URL is invalid")
				}
				s.ProxyUrl = proxyUrl
				proxyUrlFunc = http.ProxyURL(s.ProxyUrl)
			}

			s.Client = &http.Client{
				Transport: &RedirectHandler{
					State: &s,
					Transport: &http.Transport{
						Proxy: proxyUrlFunc,
						TLSClientConfig: &tls.Config{
							InsecureSkipVerify: s.InsecureSSL,
						},
					},
				}}

			code, _ := GoGet(&s, s.Url, "", s.Cookies)
			if code == nil {
				fmt.Println("[-] Unable to connect:", s.Url)
				valid = false
			}
		} else {
			Ruler(&s)
		}
	}

	if valid {
		return &s
	}

	return nil
}

// Process the busting of the website with the given
// set of settings from the command line.
func Process(s *State) {

	ShowConfig(s)

	if s.Setup(s) == false {
		Ruler(s)
		return
	}

	PrepareSignalHandler(s)

	// channels used for comms
	wordChan := make(chan string, s.Threads)
	resultChan := make(chan Result)

	// Use a wait group for waiting for all threads
	// to finish
	processorGroup := new(sync.WaitGroup)
	processorGroup.Add(s.Threads)
	printerGroup := new(sync.WaitGroup)
	printerGroup.Add(1)

	// Create goroutines for each of the number of threads
	// specified.
	for i := 0; i < s.Threads; i++ {
		go func() {
			for {
				word := <-wordChan

				// Did we reach the end? If so break.
				if word == "" {
					break
				}

				// Mode-specific processing
				s.Processor(s, word, resultChan)
			}

			// Indicate to the wait group that the thread
			// has finished.
			processorGroup.Done()
		}()
	}

	// Single goroutine which handles the results as they
	// appear from the worker threads.
	go func() {
		for r := range resultChan {
			s.Printer(s, &r)
		}
		printerGroup.Done()
	}()

	var scanner *bufio.Scanner

	if s.StdIn {
		// Read directly from stdin
		scanner = bufio.NewScanner(os.Stdin)
	} else {
		// Pull content from the wordlist
		wordlist, err := os.Open(s.Wordlist)
		if err != nil {
			panic("Failed to open wordlist")
		}
		defer wordlist.Close()

		// Lazy reading of the wordlist line by line
		scanner = bufio.NewScanner(wordlist)
	}

	for scanner.Scan() {
		if s.Terminate {
			break
		}
		word := strings.TrimSpace(scanner.Text())

		// Skip "comment" (starts with #), as well as empty lines
		if !strings.HasPrefix(word, "#") && len(word) > 0 {
			wordChan <- word
		}
	}

	close(wordChan)
	processorGroup.Wait()
	close(resultChan)
	printerGroup.Wait()
	Ruler(s)
}

func SetupDns(s *State) bool {
	// Resolve a subdomain that probably shouldn't exist
	guid := uuid.NewV4()
	wildcardIps, err := net.LookupHost(fmt.Sprintf("%s.%s", guid, s.Url))
	if err == nil {
		s.IsWildcard = true
		s.WildcardIps.AddRange(wildcardIps)
		fmt.Println("[-] Wildcard DNS found. IP address(es): ", s.WildcardIps.Stringify())
		if !s.WildcardForced {
			fmt.Println("[-] To force processing of Wildcard DNS, specify the '-fw' switch.")
		}
		return s.WildcardForced
	}

	if !s.Quiet {
		// Provide a warning if the base domain doesn't resolve (in case of typo)
		_, err = net.LookupHost(s.Url)
		if err != nil {
			// Not an error, just a warning. Eg. `yp.to` doesn't resolve, but `cr.py.to` does!
			fmt.Println("[-] Unable to validate base domain:", s.Url)
		}
	}

	return true
}

func SetupDir(s *State) bool {
	guid := uuid.NewV4()
	wildcardResp, _ := GoGet(s, s.Url, fmt.Sprintf("%s", guid), s.Cookies)

	if s.StatusCodes.Contains(*wildcardResp) {
		s.IsWildcard = true
		fmt.Println("[-] Wildcard response found:",fmt.Sprintf("%s%s", s.Url, guid), "=>", *wildcardResp)
		if !s.WildcardForced {
			fmt.Println("[-] To force processing of Wildcard responses, specify the '-fw' switch.")
		}
		return s.WildcardForced
	}

	return true
}

func ProcessDnsEntry(s *State, word string, resultChan chan<- Result) {
	subdomain := word + "." + s.Url
	ips, err := net.LookupHost(subdomain)

	if err == nil {
		if !s.IsWildcard || !s.WildcardIps.ContainsAny(ips) {
			result := Result{
				Entity: subdomain,
			}
			if s.ShowIPs {
				result.Extra = strings.Join(ips, ", ")
			}
			resultChan <- result
		}
	} else if s.Verbose {
		result := Result{
			Entity: subdomain,
			Status: 404,
		}
		resultChan <- result
	}
}

func ProcessDirEntry(s *State, word string, resultChan chan<- Result) {
	suffix := ""
	if s.UseSlash {
		suffix = "/"
	}

	// Try the DIR first
	dirResp, dirSize := GoGet(s, s.Url, word+suffix, s.Cookies)
	if dirResp != nil {
		resultChan <- Result{
			Entity: word + suffix,
			Status: *dirResp,
			Size:   dirSize,
		}
	}

	// Follow up with files using each ext.
	for ext := range s.Extensions {
		file := word + s.Extensions[ext]
		fileResp, fileSize := GoGet(s, s.Url, file, s.Cookies)

		if fileResp != nil {
			resultChan <- Result{
				Entity: file,
				Status: *fileResp,
				Size:   fileSize,
			}
		}
	}
}

func PrintDnsResult(s *State, r *Result) {
	if r.Status == 404 {
		fmt.Printf("Missing: %s\n", r.Entity)
	} else if s.ShowIPs {
		fmt.Printf("Found: %s [%s]\n", r.Entity, r.Extra)
	} else {
		fmt.Printf("Found: %s\n", r.Entity)
	}
}

func PrintDirResult(s *State, r *Result) {
	output := ""

	// Prefix if we're in verbose mode
	if s.Verbose {
		if s.StatusCodes.Contains(r.Status) {
			output += "Found : "
		} else {
			output += "Missed: "
		}
	}

	if s.StatusCodes.Contains(r.Status) || s.Verbose {
		if s.Expanded {
			output += s.Url
		} else {
			output += "/"
		}
		output += r.Entity

		if !s.NoStatus {
			output += fmt.Sprintf(" (Status: %d)", r.Status)
		}

		if r.Size != nil {
			output += fmt.Sprintf(" [Size: %d]", *r.Size)
		}

		fmt.Println(output)
	}
}

func PrepareSignalHandler(s *State) {
	s.SignalChan = make(chan os.Signal, 1)
	signal.Notify(s.SignalChan, os.Interrupt)
	go func() {
		for _ = range s.SignalChan {
			// caught CTRL+C
			if !s.Quiet {
				fmt.Println("[!] Keyboard interrupt detected, terminating.")
				s.Terminate = true
			}
		}
	}()
}

func (e *RedirectError) Error() string {
	return fmt.Sprintf("Redirect code: %d", e.StatusCode)
}

func (rh *RedirectHandler) RoundTrip(req *http.Request) (resp *http.Response, err error) {
	if rh.State.FollowRedirect {
		return rh.Transport.RoundTrip(req)
	}

	resp, err = rh.Transport.RoundTrip(req)
	if err != nil {
		return resp, err
	}

	switch resp.StatusCode {
	case http.StatusMovedPermanently, http.StatusFound, http.StatusSeeOther,
		http.StatusNotModified, http.StatusUseProxy, http.StatusTemporaryRedirect:
		return nil, &RedirectError{StatusCode: resp.StatusCode}
	}

	return resp, err
}

func Ruler(s *State) {
	if !s.Quiet {
		fmt.Println("=====================================================")
	}
}

func Banner(state *State) {
	if state.Quiet {
		return
	}

	fmt.Println("")
	fmt.Println("Gobuster v1.2                OJ Reeves (@TheColonial)")
	Ruler(state)
}

func ShowConfig(state *State) {
	if state.Quiet {
		return
	}

	if state != nil {
		fmt.Printf("[+] Mode         : %s\n", state.Mode)
		fmt.Printf("[+] Url/Domain   : %s\n", state.Url)
		fmt.Printf("[+] Threads      : %d\n", state.Threads)

		wordlist := "stdin (pipe)"
		if !state.StdIn {
			wordlist = state.Wordlist
		}
		fmt.Printf("[+] Wordlist     : %s\n", wordlist)

		if state.Mode == "dir" {
			fmt.Printf("[+] Status codes : %s\n", state.StatusCodes.Stringify())

			if state.ProxyUrl != nil {
				fmt.Printf("[+] Proxy        : %s\n", state.ProxyUrl)
			}

			if state.Cookies != "" {
				fmt.Printf("[+] Cookies      : %s\n", state.Cookies)
			}

			if state.UserAgent != "" {
				fmt.Printf("[+] User Agent   : %s\n", state.UserAgent)
			}

			if state.IncludeLength {
				fmt.Printf("[+] Show length  : true\n")
			}

			if state.Username != "" {
				fmt.Printf("[+] Auth User    : %s\n", state.Username)
			}

			if len(state.Extensions) > 0 {
				fmt.Printf("[+] Extensions   : %s\n", strings.Join(state.Extensions, ","))
			}

			if state.UseSlash {
				fmt.Printf("[+] Add Slash    : true\n")
			}

			if state.FollowRedirect {
				fmt.Printf("[+] Follow Redir : true\n")
			}

			if state.Expanded {
				fmt.Printf("[+] Expanded     : true\n")
			}

			if state.NoStatus {
				fmt.Printf("[+] No status    : true\n")
			}

			if state.Verbose {
				fmt.Printf("[+] Verbose      : true\n")
			}
		}

		Ruler(state)
	}
}

func main() {
	state := ParseCmdLine()
	if state != nil {
		Process(state)
	}
}<|MERGE_RESOLUTION|>--- conflicted
+++ resolved
@@ -261,12 +261,8 @@
 	flag.BoolVar(&s.NoStatus, "n", false, "Don't print status codes")
 	flag.BoolVar(&s.IncludeLength, "l", false, "Include the length of the body in the output (dir mode only)")
 	flag.BoolVar(&s.UseSlash, "f", false, "Append a forward-slash to each directory request (dir mode only)")
-<<<<<<< HEAD
-	flag.BoolVar(&s.WildcardForced, "fw", false, "Force continued operation when wildcard found (dns mode only)")
+	flag.BoolVar(&s.WildcardForced, "fw", false, "Force continued operation when wildcard found")
 	flag.BoolVar(&s.InsecureSSL, "k", false, "Skip SSL certificate verification")
-=======
-	flag.BoolVar(&s.WildcardForced, "fw", false, "Force continued operation when wildcard found")
->>>>>>> e92eb981
 
 	flag.Parse()
 
@@ -546,7 +542,7 @@
 
 	if s.StatusCodes.Contains(*wildcardResp) {
 		s.IsWildcard = true
-		fmt.Println("[-] Wildcard response found:",fmt.Sprintf("%s%s", s.Url, guid), "=>", *wildcardResp)
+		fmt.Println("[-] Wildcard response found:", fmt.Sprintf("%s%s", s.Url, guid), "=>", *wildcardResp)
 		if !s.WildcardForced {
 			fmt.Println("[-] To force processing of Wildcard responses, specify the '-fw' switch.")
 		}
